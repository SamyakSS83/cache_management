--- conflicted
+++ resolved
@@ -185,11 +185,7 @@
                         }
                     }
                     hit = core.cachePtr->processRequest(READ, address, globalCycle, otherCaches, cyclesUsed, bytesTransferred);
-<<<<<<< HEAD
-                    
-=======
-
->>>>>>> 2de8899f
+
                     // std::cout << "coreId: " << coreId << " hit : " << hit << " address: " << address << std::endl;
                     // cout << "bus is free at cycle: " << globalCycle << " busOwner: " << busOwner << endl;
 
